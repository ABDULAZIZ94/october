--- conflicted
+++ resolved
@@ -17,13 +17,9 @@
         $nodes = [];
         if ($body) {
             $nodes['default'] = $body;
-<<<<<<< HEAD
         }
-=======
-    
         $attributes = $paramValues;
         $attributes['name'] = $name;
->>>>>>> ed552f15
 
         parent::__construct($nodes, $attributes, $lineno, $tag);
     }
@@ -56,11 +52,11 @@
         $isText = $this->hasAttribute('type') && $this->getAttribute('type') == 'text';
 
         $compiler->addDebugInfo($this);
-
-        if (!$isText)
+        if (!$isText) {
             $compiler->write("echo \$this->env->getExtension('CMS')->displayBlock(");
-        else
+        } else {
             $compiler->write("echo twig_escape_filter(\$this->env, \$this->env->getExtension('CMS')->displayBlock(");
+        }
 
         $compiler
             ->raw("'".$this->getAttribute('name')."', ")
@@ -69,11 +65,11 @@
             ->raw("]")
             ->raw(")");
 
-        if (!$isText)
+        if (!$isText) {
             $compiler->raw(";\n");
-        else
+        } else {
             $compiler->raw(");\n");
-        ;
+        }
 
         $compiler
             ->addDebugInfo($this)
