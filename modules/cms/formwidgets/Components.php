--- conflicted
+++ resolved
@@ -55,13 +55,7 @@
                         $componentObj->pluginIcon = $pluginDetails['icon'];
                     }
                 }
-<<<<<<< HEAD
             } catch (Exception $ex) {
-=======
-
-            }
-            catch (Exception $ex) {
->>>>>>> dd5a46d8
                 $componentObj = new UnknownComponent(null, $properties, $ex->getMessage());
                 $componentObj->alias = $alias;
                 $componentObj->pluginIcon = 'icon-bug';
