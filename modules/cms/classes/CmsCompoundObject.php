<?php namespace Cms\Classes;

use Validator;
use Cms\Classes\CodeBase;
use System\Classes\SystemException;
use Cms\Classes\FileHelper;
use October\Rain\Support\ValidationException;
use Cms\Classes\ViewBag;
use Cache;
use Config;

/**
 * This is a base class for CMS objects that have multiple sections - pages, partials and layouts.
 * The class implements functionality for the compound object file parsing. It also provides a way
 * to access parameters defined in the INI settings section as the object properties.
 *
 * @package october\cms
 * @author Alexey Bobkov, Samuel Georges
 */
class CmsCompoundObject extends CmsObject
{
    /**
     * @var array Initialized components defined in the template file.
     */
    public $components = [];

    /**
     * @var array INI settings defined in the template file.
     */
    public $settings = [];

    /**
     * @var string PHP code section of the template file.
     */
    public $code;

    /**
     * @var string Twig markup section of the template file.
     */
    public $markup;

    protected static $fillable = [
        'markup',
        'settings',
        'code',
        'fileName'
    ];

    protected $settingsValidationRules = [];

    protected $settingsValidationMessages = [];

    protected $viewBagValidationRules = [];

    protected $viewBagValidationMessages = [];

    protected $viewBagCache = false;

    protected static $objectComponentPropertyMap = null;

    /**
     * Loads the object from a file.
     * @param \Cms\Classes\Theme $theme Specifies the theme the object belongs to.
     * @param string $fileName Specifies the file name, with the extension.
     * The file name can contain only alphanumeric symbols, dashes and dots.
     * @return boolean Returns true if the object was successfully loaded. Otherwise returns false.
     */
    public static function load($theme, $fileName)
    {
        if (($obj = parent::load($theme, $fileName)) === null) {
            return null;
        }

        CmsException::mask($obj, 200);
        $parsedData = SectionParser::parse($obj->content);
        CmsException::unmask();

        $obj->settings = $parsedData['settings'];
        $obj->code = $parsedData['code'];
        $obj->markup = $parsedData['markup'];

        $obj->parseComponentSettings();
        $obj->parseSettings();

        return $obj;
    }

    /**
     * Implements getter functionality for properties defined in the settings section.
     */
    public function __get($name)
    {
        if (is_array($this->settings) && array_key_exists($name, $this->settings)) {
            return $this->settings[$name];
        }

        return parent::__get($name);
    }

    /**
     * Determine if an attribute exists on the object.
     *
     * @param  string  $key
     * @return void
     */
    public function __isset($key)
    {
        if (parent::__isset($key) === true) {
            return true;
        }

        return isset($this->settings[$key]);
    }

    /**
     * Returns the Twig content string
     */
    public function getTwigContent()
    {
        return $this->markup;
    }

    /**
     * Runs components defined in the settings
     * Process halts if a component returns a value
     */
    public function runComponents()
    {
        foreach ($this->components as $component) {
            if ($result = $component->onRun()) {
                return $result;
            }
        }
    }

    /**
     * Parse component sections. 
     * Replace the multiple component sections with a single "components" 
     * element in the $settings property.
     */
    public function parseComponentSettings()
    {
        $manager = ComponentManager::instance();
        $components = [];
        foreach ($this->settings as $setting => $value) {
            if (!is_array($value)) {
                continue;
            }

            $settingParts = explode(' ', $setting);
            $settingName = $settingParts[0];
            // if (!$manager->hasComponent($settingName)) {
            //     continue;
            // }

            $components[$setting] = $value;
            unset($this->settings[$setting]);
        }

        $this->settings['components'] = $components;
    }

    /**
     * Returns name of a PHP class to us a parent for the PHP class created for the object's PHP section.
     * @return mixed Returns the class name or null.
     */
    public function getCodeClassParent()
    {
        return null;
    }

    /**
     * Sets the PHP code content string.
     * @param string $value Specifies the PHP code string.
     * @return \Cms\Classes\CmsCompoundObject Returns the object instance.
     */
    public function setCode($value)
    {
        $value = trim($value);
        $this->code = $value;
    }

    /**
     * Saves the object to the disk.
     */
    public function save()
    {
        $this->code = trim($this->code);
        $this->markup = trim($this->markup);

        $trim = function (&$values) use (&$trim) {
            foreach ($values as &$value) {
                if (!is_array($value)) {
                    $value = trim($value);
                } else {
                    $trim($value);
                }
            }
        };

        $trim($this->settings);

        if (array_key_exists('components', $this->settings) && count($this->settings['components']) == 0) {
            unset($this->settings['components']);
        }

        $this->validate();

        $content = [];

        if ($this->settings) {
            $content[] = FileHelper::formatIniString($this->settings);
        }

        if ($this->code) {
            $code = preg_replace('/^\<\?php/', '', $this->code);
            $code = preg_replace('/^\<\?/', '', $code);
            $code = preg_replace('/\?>$/', '', $code);

            $content[] = '<?php'.PHP_EOL.$this->code.PHP_EOL.'?>';
        }

        $content[] = $this->markup;

        $this->content = trim(implode(PHP_EOL.'=='.PHP_EOL, $content));
        parent::save();
    }

    /**
     * Returns the configured view bag component.
     * This method is used only in the back-end and for internal system needs when 
     * the standard way to access components is not an option.
     * @return \Cms\Classes\ViewBag Returns the view bag component instance.
     */
    public function getViewBag()
    {
        if ($this->viewBagCache !== false) {
            return $this->viewBagCache;
        }

        $componentName = 'viewBag';

        if (!isset($this->settings['components'][$componentName])) {
            $viewBag = new ViewBag(null, []);
            $viewBag->name = $componentName;

            return $this->viewBagCache = $viewBag;
        }

        return $this->viewBagCache = $this->getComponent($componentName);
    }

    /**
     * Returns a component by its name.
     * This method is used only in the back-end and for internal system needs when 
     * the standard way to access components is not an option.
     * @param string $componentName Specifies the component name.
     * @return \Cms\Classes\ComponentBase Returns the component instance or null.
     */
    public function getComponent($componentName)
    {
<<<<<<< HEAD
        if (!$this->hasComponent($componentName)) {
=======
        if (!($componentSection = $this->hasComponent($componentName)))
>>>>>>> dd5a46d8
            return null;
        }

        return ComponentManager::instance()->makeComponent(
<<<<<<< HEAD
            $componentName,
            null,
            $this->settings['components'][$componentName]
        );
=======
            $componentName, 
            null, 
            $this->settings['components'][$componentSection]);
>>>>>>> dd5a46d8
    }

    /**
     * Checks if the object has a component with the specified name.
     * @param string $componentName Specifies the component name.
     * @return mixed Return false or the full component name used on the page (it could include the alias).
     */
    public function hasComponent($componentName)
    {
        foreach ($this->settings['components'] as $sectionName=>$values) {
            if ($sectionName == $componentName)
                return $componentName;

            $parts = explode(' ', $sectionName);

            if (count($parts) < 2)
                continue;

            if (trim($parts[0]) == $componentName)
                return $sectionName;
        }

        return false;
    }

    /**
     * Returns component property names and values.
     * This method implements caching and can be used in the run-time on the front-end.
     * @param string $componentName Specifies the component name.
     * @return array Returns an associative array with property names in the keys and property values in the values.
     */
    public function getComponentProperties($componentName)
    {
        $key = crc32($this->theme->getPath()).'component-properties';

        if (self::$objectComponentPropertyMap !== null) {
            $objectComponentMap = self::$objectComponentPropertyMap;
        } else {
            $cached = Cache::get($key, false);
            $unserialized = $cached ? @unserialize($cached) : false;
            $objectComponentMap = $unserialized ? $unserialized : [];
            if ($objectComponentMap) {
                self::$objectComponentPropertyMap = $objectComponentMap;
            }
        }

        $objectCode = $this->getBaseFileName();

        if (array_key_exists($objectCode, $objectComponentMap)) {
            if (array_key_exists($componentName, $objectComponentMap[$objectCode])) {
                return $objectComponentMap[$objectCode][$componentName];
            }

            return [];
        }

        if (!isset($this->settings['components'])) {
            $objectComponentMap[$objectCode] = [];
<<<<<<< HEAD
        } else {
            foreach ($this->settings['components'] as $componentName => $componentSettings) {
=======
        else {
            foreach ($this->settings['components'] as $componentName=>$componentSettings) {
                $nameParts = explode(' ', $componentName);
                if (count($nameParts > 1))
                    $componentName = trim($nameParts[0]);

>>>>>>> dd5a46d8
                $component = $this->getComponent($componentName);
                if (!$component) {
                    continue;
                }

                $componentProperties = [];
                $propertyDefinitions = $component->defineProperties();
                foreach ($propertyDefinitions as $propertyName => $propertyInfo) {
                    $componentProperties[$propertyName] = $component->property($propertyName);
                }

                $objectComponentMap[$objectCode][$componentName] = $componentProperties;
            }
        }

        self::$objectComponentPropertyMap = $objectComponentMap;

        Cache::put($key, serialize($objectComponentMap), Config::get('cms.parsedPageCacheTTL', 10));

        if (array_key_exists($componentName, $objectComponentMap[$objectCode])) {
            return $objectComponentMap[$objectCode][$componentName];
        }

        return [];
    }

    /**
     * Clears the object cache.
     */
    public static function clearCache($theme)
    {
        $key = crc32($theme->getPath()).'component-properties';
        Cache::forget($key);
    }

    /**
     * Parses the settings array.
     * Child classes can override this method in order to update
     * the content of the $settings property after the object
     * is loaded from a file.
     */
    protected function parseSettings()
    {
    }

    /**
     * Initializes the object properties from the cached data.
     * @param array $cached The cached data array.
     */
    protected function initFromCache($cached)
    {
        $this->settings = $cached['settings'];
        $this->code = $cached['code'];
        $this->markup = $cached['markup'];
    }

    /**
     * Initializes a cache item.
     * @param array &$item The cached item array.
     */
    protected function initCacheItem(&$item)
    {
        $item['settings'] = $this->settings;
        $item['code'] = $this->code;
        $item['markup'] = $this->markup;
    }

    /**
     * Validates the object properties.
     * Throws a ValidationException in case of an error.
     */
    protected function validate()
    {
        $validation = Validator::make(
            $this->settings,
            $this->settingsValidationRules,
            $this->settingsValidationMessages
        );
        if ($validation->fails()) {
            throw new ValidationException($validation);
        }

        if ($this->viewBagValidationRules && isset($this->settings['viewBag'])) {
            $validation = Validator::make(
                $this->settings['viewBag'],
                $this->viewBagValidationRules,
                $this->viewBagValidationMessages
            );
            if ($validation->fails()) {
                throw new ValidationException($validation);
            }
        }
    }
}<|MERGE_RESOLUTION|>--- conflicted
+++ resolved
@@ -259,25 +259,15 @@
      */
     public function getComponent($componentName)
     {
-<<<<<<< HEAD
-        if (!$this->hasComponent($componentName)) {
-=======
         if (!($componentSection = $this->hasComponent($componentName)))
->>>>>>> dd5a46d8
             return null;
         }
 
         return ComponentManager::instance()->makeComponent(
-<<<<<<< HEAD
             $componentName,
             null,
-            $this->settings['components'][$componentName]
+            $this->settings['components'][$componentSection]
         );
-=======
-            $componentName, 
-            null, 
-            $this->settings['components'][$componentSection]);
->>>>>>> dd5a46d8
     }
 
     /**
@@ -288,16 +278,19 @@
     public function hasComponent($componentName)
     {
         foreach ($this->settings['components'] as $sectionName=>$values) {
-            if ($sectionName == $componentName)
+            if ($sectionName == $componentName) {
                 return $componentName;
+            }
 
             $parts = explode(' ', $sectionName);
 
-            if (count($parts) < 2)
+            if (count($parts) < 2) {
                 continue;
-
-            if (trim($parts[0]) == $componentName)
+            }
+
+            if (trim($parts[0]) == $componentName) {
                 return $sectionName;
+            }
         }
 
         return false;
@@ -336,17 +329,13 @@
 
         if (!isset($this->settings['components'])) {
             $objectComponentMap[$objectCode] = [];
-<<<<<<< HEAD
         } else {
             foreach ($this->settings['components'] as $componentName => $componentSettings) {
-=======
-        else {
-            foreach ($this->settings['components'] as $componentName=>$componentSettings) {
                 $nameParts = explode(' ', $componentName);
-                if (count($nameParts > 1))
+                if (count($nameParts > 1)) {
                     $componentName = trim($nameParts[0]);
-
->>>>>>> dd5a46d8
+                }
+
                 $component = $this->getComponent($componentName);
                 if (!$component) {
                     continue;
