--- conflicted
+++ resolved
@@ -49,22 +49,15 @@
              */
             $translate = ['title', 'description', 'options'];
             foreach ($property as $name => $value) {
-<<<<<<< HEAD
                 if (!in_array($name, $translate)) {
                     continue;
                 }
-                $property[$name] = Lang::get($value);
-=======
-                if (!in_array($name, $translate))
-                    continue;
 
                 if (is_array($value)) {
                     array_walk($property[$name], function(&$_value, $key) { $_value = Lang::get($_value); });
-                }
-                else {
+                } else {
                     $property[$name] = Lang::get($value);
                 }
->>>>>>> dd5a46d8
             }
 
             $result[] = $property;
