--- conflicted
+++ resolved
@@ -32,21 +32,12 @@
         "php": ">=7.2",
         "ext-mbstring": "*",
         "ext-openssl": "*",
-<<<<<<< HEAD
         "october/rain": "dev-wip/laravel-6 as 1.0",
         "october/system": "dev-wip/laravel-6",
         "october/backend": "dev-wip/laravel-6",
         "october/cms": "dev-wip/laravel-6",
         "laravel/framework": "~6.0",
-        "wikimedia/composer-merge-plugin": "dev-master"
-=======
-        "october/rain": "~1.0",
-        "october/system": "~1.0",
-        "october/backend": "~1.0",
-        "october/cms": "~1.0",
-        "laravel/framework": "~5.5.40",
         "wikimedia/composer-merge-plugin": "1.4.1"
->>>>>>> cd0b6a79
     },
     "require-dev": {
         "phpunit/phpunit": "^8.0|^9.0",
